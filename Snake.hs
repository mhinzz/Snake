module Snake where
-- namespace qualifier -> here it is R
import qualified System.Random as R
import System.IO
import System.Console.ANSI
import System.Exit (exitSuccess)

import Control.Monad (forever)
import Control.Concurrent (threadDelay)
import Control.Concurrent.Async
import Pipes
import Pipes.Concurrent
import qualified Pipes.Prelude as P
import Data.Monoid ((<>))
import System.Directory (createDirectoryIfMissing, doesFileExist)
import System.FilePath.Posix (takeDirectory)

type Position = (Int, Int)
type Snake = [Position]

-- data Direction = Up | Dn | Rt | Lf | SO deriving (Show, Eq)
data Direction = Up | Dn | Rt | Lf deriving (Show, Eq)

data Command = Go Direction deriving (Show, Eq)

data GameState = Playing State | GameOver deriving (Show)

-- Define the state object
data State = State {
    snake     :: Snake,
    food      :: Position,
    direction :: Direction,
    rand      :: R.StdGen,
    limits    :: (Int, Int),
    score     :: Int,
    highScore :: Int
} deriving (Show)

takeUntilAfter :: Monad m => (a -> Bool) -> Pipe a a m ()
takeUntilAfter p = do
    v <- await
    yield v
    if p v then return () else takeUntilAfter p

deltas :: Monad m => Pipe a (a,a) m ()
deltas = do
    first <- await
    P.scan remember (first, first) id
    where
        remember (_, a) b = (a, b)

transitions game =
    P.scan nextState game id
    >-> P.map toGameState
    >-> takeUntilAfter isGameOver
    >-> deltas
    where
        isGameOver GameOver = True
        isGameOver (Playing _) = False

-- Sets the rate of the game taking an int as a multiplyer which is default 1
rateLimit :: Int -> Pipe b b IO ()
rateLimit t = forever $ do
    lift $ threadDelay (t * 250000)
    await >>= yield

-- Prevent reversal of direction
opposite :: Direction -> Direction
opposite d = case d of
    Up -> Dn
    Dn -> Up
    Rt -> Lf
    Lf -> Rt
    -- SO -> SO

-- Take the current directon of position of the head of the snake and return the new position 
move :: Direction -> Position -> Position
move d (row, col) = case d of
    Up -> (row - 1, col)
    Dn -> (row + 1, col)
    Rt -> (row, col + 1)
    Lf -> (row, col - 1)
    -- SO -> (row, col)

moveSnake s d = (move d $ head s):(init s)

-- Add the position of the food to the length of the snake 
eat :: Snake -> Direction -> Snake
eat snake dir = (move dir $ head snake):snake

-- Return random position that is not the snake
randFreePosition :: R.RandomGen g => (Int, Int) -> g -> Snake -> (Position, g)
randFreePosition lim g s =
    head $ dropWhile inSnake (randPositions g)
    where
        inSnake (x, _) = x `elem` s
        randPositions h = r:randPositions g'
<<<<<<< HEAD
              where r@(_, g') = randPosition lim h
=======
            where r@(_, g') = randPosition lim h
>>>>>>> 02eb510a

-- return a random position on the board
randPosition :: R.RandomGen g => (Int, Int) -> g -> (Position, g)
randPosition (maxr, maxc) g =
    let (row, g1) = R.randomR (1, maxr) g
        (col, g2) = R.randomR (1, maxc) g1
    in ((row, col), g2)

-- Take the state and direction of the snake and determin the next state
nextState :: State -> Direction -> State
nextState state newDir
    | newDir == opposite (direction state) = state
    -- | newDir == SO = startState
    | (move newDir $ head $ snake state) == (food state) = eaten
    | otherwise = movedSnake
    where
        movedSnake = state { 
            snake = moveSnake (snake state) newDir,
            direction = newDir
        }
        eaten = state {
            snake = eat (snake state) newDir,
            direction = newDir,
            food = newFood,
            rand = newRand,
            score = (score state)+1
        }
        (newFood, newRand) = randFreePosition (limits state) (rand state) $ snake eaten

-- determin if the game given the current state should be over 
    -- if the head of the snake is in the body of the snake
    -- if the head of the snake is outside the play area
toGameState :: State -> GameState
toGameState state
    | collision $ snake state = GameOver
    | any (outside $ limits state) (snake state) = GameOver
    | otherwise = Playing state
    where
        collision (x:xs) = any (== x) (tail xs)
        outside (maxr, maxc) (row, col) =
            row < 1 || row > maxr || col < 1 || col > maxc

-- Determine the next direction for the snake
getDirections :: Producer Direction IO ()
getDirections =
    getCommands
    >-> P.map fromCommand
    >-> removeOpposites
    where fromCommand (Go x) = x

-- Always grab the first char input by the user and parse it into an action
getCommands :: Producer Command IO ()
getCommands = forever $ do
    c <- lift getChar
    case parseCommand c of
        Nothing -> return ()
        Just x -> yield x

-- Read command and run the appropriate command
parseCommand :: Char -> Maybe Command
parseCommand c = case c of
    'w' -> Just $ Go Up
    'a' -> Just $ Go Lf
    's' -> Just $ Go Dn
    'd' -> Just $ Go Rt
    -- 'c' -> Just $ Go SO
    _   -> Nothing

-- Remove the chance of reversing direction
removeOpposites :: Monad m => Pipe Direction Direction m r
removeOpposites = do
    first <- await
    yield first
    loop first
    where
        loop prev = do
            next <- await
            if next == opposite prev
            then loop prev
            else yield next >> loop next

-- Set up the start screen
startScreen = do
    hSetBuffering stdin NoBuffering
    hSetBuffering stdout NoBuffering
    hSetEcho stdin False
    clearScreen

-- Initialize the state to start the game
startState = State { 
    snake = [(x, 21) | x <- [15..19]],
    food = (11, 21),
    direction = Up,
    rand = R.mkStdGen 0,
    limits = (21, 41),
    score = 0,
    highScore = 0
}

-- Creat the border of the play area 
drawBorder :: State -> IO ()
drawBorder state = do
    let (row, col) = limits state
    mapM_ (draw '\9608') [(0, x)     | x <- [0..col+1]]
    mapM_ (draw '\9608') [(row+1, x) | x <- [0..col+1]]
    mapM_ (draw '\9608') [(x, 0)     | x <- [0..row+1]]
    mapM_ (draw '\9608') [(x, col+1) | x <- [0..row+1]]

    let scr = " Score: "
    setCursorPosition 0 (col+2)
    putStrLn scr
    setCursorPosition 0 (col + length scr + 2)
    putStrLn "000"

    let scr = " High Score: "
    setCursorPosition 1 (col+2)
    putStrLn scr

    setCursorPosition 1 (col + length scr + 2)
    putStrLn "000"
    
    highscr <- readFile "Scores.txt"
    let highScore state = read highscr :: Int
    setCursorPosition 1 (col + length scr + 5 - length highscr)
    putStrLn highscr

    setCursorPosition (row+2) 0

-- Take the old and new gamestates and and draw the new output
drawUpdate :: (GameState, GameState) -> IO ()
drawUpdate (Playing old, Playing new) = do 
    clearState old
    drawState new
    let (row, col) = limits new
    if score new >= highScore old
    then do
        let
            highScore new = score new
            scoreHStr = show (highScore new)
        setCursorPosition 1 (col + 18 - length scoreHStr)
        putStrLn scoreHStr
    else return ()
    let scoreStr = show (score new)
    setCursorPosition 0 (col + 13 - length scoreStr)
    putStrLn scoreStr
    setCursorPosition (row+2) 0

drawUpdate (Playing state, GameOver) = do
    let (row, col) = limits state
    if score state >= highScore state
    then do 
        let scoreHStr = show (score state)
        setCursorPosition 1 (col + 18 - length scoreHStr)
        putStrLn scoreHStr
        writeFile "Scores.txt" (show (score state))
    else return ()
    let text = "Game Over"
        (row, col) = limits state
    -- SetColor Foreground Vivid Red
    setCursorPosition ((row `div` 2) + 1) (((col - length text) `div` 2) + 1)
    putStrLn text
    setCursorPosition (row+2) 0
    showCursor

-- Set the characters for the snake and food
drawState  = renderState '\9608' '\9632'
-- Set the characters to clear the game area
clearState = renderState ' ' ' '

-- draw the state given either the draw characters or the cleared characters
renderState :: Char -> Char -> State -> IO ()
renderState snk fud state = do
    draw fud (food state)
    mapM_ (draw snk) (reverse $ snake state)
    cursorBackward 1

-- Put the given character at the given position
draw :: Char -> Position -> IO ()
draw char (row, col) = do
    setCursorPosition row col
    putChar char

-- Create High Score file if it does not exist
initializeScore :: FilePath -> String -> IO ()
initializeScore path content = do
    createDirectoryIfMissing False $ takeDirectory path
    existornot <- (doesFileExist path)
    if existornot then
        return ()
    else writeFile path content 

-- Main
main :: IO (Async (), ())
main = do
    setTitle "Snake"
    hideCursor
    startScreen
    initializeScore "Scores.txt" "0"
    drawBorder startState
    drawState startState
    let startDir = direction startState
        run p = async $ runEffect p >> performGC
        from = fromInput
        to = toOutput

    (mO, mI) <- spawn unbounded
    (dO, dI) <- spawn $ latest startDir

    inputTask <- run $ getDirections >-> to (mO <> dO)
    delayedTask <- run $ from dI >-> rateLimit 1 >-> to mO
    drawingTask <- run $ for
        (from mI >-> transitions startState)
        (lift . drawUpdate)

    waitAny [inputTask, drawingTask]<|MERGE_RESOLUTION|>--- conflicted
+++ resolved
@@ -95,11 +95,7 @@
     where
         inSnake (x, _) = x `elem` s
         randPositions h = r:randPositions g'
-<<<<<<< HEAD
-              where r@(_, g') = randPosition lim h
-=======
             where r@(_, g') = randPosition lim h
->>>>>>> 02eb510a
 
 -- return a random position on the board
 randPosition :: R.RandomGen g => (Int, Int) -> g -> (Position, g)
